"""Tests for the Backup integration."""

from __future__ import annotations

from pathlib import Path
from typing import Any
from unittest.mock import AsyncMock, MagicMock, Mock, patch

import pytest

from homeassistant.components.backup import BackupManager
from homeassistant.components.backup.manager import BackupPlatformProtocol
from homeassistant.components.backup.sync_agent import BackupPlatformAgentProtocol
from homeassistant.core import HomeAssistant
from homeassistant.exceptions import HomeAssistantError
from homeassistant.setup import async_setup_component

from .common import TEST_BACKUP, BackupSyncAgentTest

from tests.common import MockPlatform, mock_platform


async def _mock_backup_generation(manager: BackupManager):
    """Mock backup generator."""

    def _mock_iterdir(path: Path) -> list[Path]:
        if not path.name.endswith("testing_config"):
            return []
        return [
            Path("test.txt"),
            Path(".DS_Store"),
            Path(".storage"),
        ]

    with (
        patch(
            "homeassistant.components.backup.manager.SecureTarFile"
        ) as mocked_tarfile,
        patch("pathlib.Path.iterdir", _mock_iterdir),
        patch("pathlib.Path.stat", MagicMock(st_size=123)),
        patch("pathlib.Path.is_file", lambda x: x.name != ".storage"),
        patch(
            "pathlib.Path.is_dir",
            lambda x: x.name == ".storage",
        ),
        patch(
            "pathlib.Path.exists",
            lambda x: x != manager.backup_dir,
        ),
        patch(
            "pathlib.Path.is_symlink",
            lambda _: False,
        ),
        patch(
            "pathlib.Path.mkdir",
            MagicMock(),
        ),
        patch(
            "homeassistant.components.backup.manager.json_bytes",
            return_value=b"{}",  # Empty JSON
        ) as mocked_json_bytes,
        patch(
            "homeassistant.components.backup.manager.HAVERSION",
            "2025.1.0",
        ),
    ):
<<<<<<< HEAD
        backup = await manager.generate_backup()
=======
        await manager.async_create_backup()
>>>>>>> fb7bed2e

        assert mocked_json_bytes.call_count == 1
        backup_json_dict = mocked_json_bytes.call_args[0][0]
        assert isinstance(backup_json_dict, dict)
        assert backup_json_dict["homeassistant"] == {"version": "2025.1.0"}
        assert manager.backup_dir.as_posix() in str(
            mocked_tarfile.call_args_list[0][0][0]
        )
        return backup


async def _setup_mock_domain(
    hass: HomeAssistant,
    platform: BackupPlatformProtocol | BackupPlatformAgentProtocol | None = None,
) -> None:
    """Set up a mock domain."""
    mock_platform(hass, "some_domain.backup", platform or MockPlatform())
    assert await async_setup_component(hass, "some_domain", {})


async def test_constructor(hass: HomeAssistant) -> None:
    """Test BackupManager constructor."""
    manager = BackupManager(hass)
    assert manager.backup_dir.as_posix() == hass.config.path("backups")


async def test_load_backups(hass: HomeAssistant) -> None:
    """Test loading backups."""
    manager = BackupManager(hass)
    with (
        patch("pathlib.Path.glob", return_value=[TEST_BACKUP.path]),
        patch("tarfile.open", return_value=MagicMock()),
        patch(
            "homeassistant.components.backup.manager.json_loads_object",
            return_value={
                "slug": TEST_BACKUP.slug,
                "name": TEST_BACKUP.name,
                "date": TEST_BACKUP.date,
            },
        ),
        patch(
            "pathlib.Path.stat",
            return_value=MagicMock(st_size=TEST_BACKUP.size),
        ),
    ):
        await manager.load_backups()
    backups = await manager.async_get_backups()
    assert backups == {TEST_BACKUP.slug: TEST_BACKUP}


async def test_load_backups_with_exception(
    hass: HomeAssistant,
    caplog: pytest.LogCaptureFixture,
) -> None:
    """Test loading backups with exception."""
    manager = BackupManager(hass)
    with (
        patch("pathlib.Path.glob", return_value=[TEST_BACKUP.path]),
        patch("tarfile.open", side_effect=OSError("Test exception")),
    ):
        await manager.load_backups()
    backups = await manager.async_get_backups()
    assert f"Unable to read backup {TEST_BACKUP.path}: Test exception" in caplog.text
    assert backups == {}


async def test_removing_backup(
    hass: HomeAssistant,
    caplog: pytest.LogCaptureFixture,
) -> None:
    """Test removing backup."""
    manager = BackupManager(hass)
    manager.backups = {TEST_BACKUP.slug: TEST_BACKUP}
    manager.loaded_backups = True

    with patch("pathlib.Path.exists", return_value=True):
        await manager.async_remove_backup(slug=TEST_BACKUP.slug)
    assert "Removed backup located at" in caplog.text


async def test_removing_non_existing_backup(
    hass: HomeAssistant,
    caplog: pytest.LogCaptureFixture,
) -> None:
    """Test removing not existing backup."""
    manager = BackupManager(hass)

    await manager.async_remove_backup(slug="non_existing")
    assert "Removed backup located at" not in caplog.text


async def test_getting_backup_that_does_not_exist(
    hass: HomeAssistant,
    caplog: pytest.LogCaptureFixture,
) -> None:
    """Test getting backup that does not exist."""
    manager = BackupManager(hass)
    manager.backups = {TEST_BACKUP.slug: TEST_BACKUP}
    manager.loaded_backups = True

    with patch("pathlib.Path.exists", return_value=False):
        backup = await manager.async_get_backup(slug=TEST_BACKUP.slug)
        assert backup is None

        assert (
            f"Removing tracked backup ({TEST_BACKUP.slug}) that "
            f"does not exists on the expected path {TEST_BACKUP.path}"
        ) in caplog.text


async def test_async_create_backup_when_backing_up(hass: HomeAssistant) -> None:
    """Test generate backup."""
    manager = BackupManager(hass)
    manager.backing_up = True
    with pytest.raises(HomeAssistantError, match="Backup already in progress"):
        await manager.async_create_backup()


async def test_async_create_backup(
    hass: HomeAssistant,
    caplog: pytest.LogCaptureFixture,
) -> None:
    """Test generate backup."""
    manager = BackupManager(hass)
    manager.loaded_backups = True

    await _mock_backup_generation(manager)

    assert "Generated new backup with slug " in caplog.text
    assert "Creating backup directory" in caplog.text
    assert "Loaded 0 platforms" in caplog.text
    assert "Loaded 0 agents" in caplog.text


async def test_loading_platforms(
    hass: HomeAssistant,
    caplog: pytest.LogCaptureFixture,
) -> None:
    """Test loading backup platforms."""
    manager = BackupManager(hass)

    assert not manager.loaded_platforms
    assert not manager.platforms

    await _setup_mock_domain(
        hass,
        Mock(
            async_pre_backup=AsyncMock(),
            async_post_backup=AsyncMock(),
            async_get_backup_sync_agents=AsyncMock(),
        ),
    )
    await manager.load_platforms()
    await hass.async_block_till_done()

    assert manager.loaded_platforms
    assert len(manager.platforms) == 1

    assert "Loaded 1 platforms" in caplog.text


async def test_loading_sync_agents(
    hass: HomeAssistant,
    caplog: pytest.LogCaptureFixture,
) -> None:
    """Test loading backup sync agents."""
    manager = BackupManager(hass)

    assert not manager.loaded_platforms
    assert not manager.platforms

    await _setup_mock_domain(
        hass,
        Mock(
            async_get_backup_sync_agents=AsyncMock(
                return_value=[BackupSyncAgentTest("test")]
            ),
        ),
    )
    await manager.load_platforms()
    await hass.async_block_till_done()

    assert manager.loaded_platforms
    assert len(manager.sync_agents) == 1

    assert "Loaded 1 agents" in caplog.text
    assert "some_domain.test" in manager.sync_agents


async def test_not_loading_bad_platforms(
    hass: HomeAssistant,
    caplog: pytest.LogCaptureFixture,
) -> None:
    """Test loading backup platforms."""
    manager = BackupManager(hass)

    assert not manager.loaded_platforms
    assert not manager.platforms

    await _setup_mock_domain(hass)
    await manager.load_platforms()
    await hass.async_block_till_done()

    assert manager.loaded_platforms
    assert len(manager.platforms) == 0

    assert "Loaded 0 platforms" in caplog.text


async def test_syncing_backup(
    hass: HomeAssistant,
    caplog: pytest.LogCaptureFixture,
) -> None:
    """Test syncing a backup."""
    manager = BackupManager(hass)

    await _setup_mock_domain(
        hass,
        Mock(
            async_pre_backup=AsyncMock(),
            async_post_backup=AsyncMock(),
            async_get_backup_sync_agents=AsyncMock(
                return_value=[
                    BackupSyncAgentTest("agent1"),
                    BackupSyncAgentTest("agent2"),
                ]
            ),
        ),
    )
    await manager.load_platforms()
    await hass.async_block_till_done()

    backup = await _mock_backup_generation(manager)

    with (
        patch.object(BackupSyncAgentTest, "async_upload_backup") as mocked_upload,
        patch(
            "homeassistant.components.backup.manager.HAVERSION",
            "2025.1.0",
        ),
    ):
        await manager.sync_backup(backup=backup)
        assert mocked_upload.call_count == 2
        first_call = mocked_upload.call_args_list[0]
        assert first_call[1]["path"] == backup.path
        assert first_call[1]["metadata"] == {
            "date": backup.date,
            "homeassistant": "2025.1.0",
            "name": backup.name,
            "size": backup.size,
            "slug": backup.slug,
        }

    assert "Error during backup sync" not in caplog.text


async def test_syncing_backup_with_exception(
    hass: HomeAssistant,
    caplog: pytest.LogCaptureFixture,
) -> None:
    """Test syncing a backup with exception."""
    manager = BackupManager(hass)

    class ModifiedBackupSyncAgentTest(BackupSyncAgentTest):
        async def async_upload_backup(self, **kwargs: Any) -> None:
            raise HomeAssistantError("Test exception")

    await _setup_mock_domain(
        hass,
        Mock(
            async_pre_backup=AsyncMock(),
            async_post_backup=AsyncMock(),
            async_get_backup_sync_agents=AsyncMock(
                return_value=[
                    ModifiedBackupSyncAgentTest("agent1"),
                    ModifiedBackupSyncAgentTest("agent2"),
                ]
            ),
        ),
    )
    await manager.load_platforms()
    await hass.async_block_till_done()

    backup = await _mock_backup_generation(manager)

    with (
        patch.object(
            ModifiedBackupSyncAgentTest,
            "async_upload_backup",
        ) as mocked_upload,
        patch(
            "homeassistant.components.backup.manager.HAVERSION",
            "2025.1.0",
        ),
    ):
        mocked_upload.side_effect = HomeAssistantError("Test exception")
        await manager.sync_backup(backup=backup)
        assert mocked_upload.call_count == 2
        first_call = mocked_upload.call_args_list[0]
        assert first_call[1]["path"] == backup.path
        assert first_call[1]["metadata"] == {
            "date": backup.date,
            "homeassistant": "2025.1.0",
            "name": backup.name,
            "size": backup.size,
            "slug": backup.slug,
        }

    assert "Error during backup sync - Test exception" in caplog.text


async def test_syncing_backup_no_agents(
    hass: HomeAssistant,
    caplog: pytest.LogCaptureFixture,
) -> None:
    """Test syncing a backup with no agents."""
    manager = BackupManager(hass)

    await _setup_mock_domain(
        hass,
        Mock(
            async_pre_backup=AsyncMock(),
            async_post_backup=AsyncMock(),
            async_get_backup_sync_agents=AsyncMock(return_value=[]),
        ),
    )
    await manager.load_platforms()
    await hass.async_block_till_done()

    backup = await _mock_backup_generation(manager)
    with patch(
        "homeassistant.components.backup.sync_agent.BackupSyncAgent.async_upload_backup"
    ) as mocked_async_upload_backup:
        await manager.sync_backup(backup=backup)
        assert mocked_async_upload_backup.call_count == 0


async def test_exception_plaform_pre(hass: HomeAssistant) -> None:
    """Test exception in pre step."""
    manager = BackupManager(hass)
    manager.loaded_backups = True

    async def _mock_step(hass: HomeAssistant) -> None:
        raise HomeAssistantError("Test exception")

    await _setup_mock_domain(
        hass,
        Mock(
            async_pre_backup=_mock_step,
            async_post_backup=AsyncMock(),
            async_get_backup_sync_agents=AsyncMock(),
        ),
    )

    with pytest.raises(HomeAssistantError):
        await _mock_backup_generation(manager)


async def test_exception_plaform_post(hass: HomeAssistant) -> None:
    """Test exception in post step."""
    manager = BackupManager(hass)
    manager.loaded_backups = True

    async def _mock_step(hass: HomeAssistant) -> None:
        raise HomeAssistantError("Test exception")

    await _setup_mock_domain(
        hass,
        Mock(
            async_pre_backup=AsyncMock(),
            async_post_backup=_mock_step,
            async_get_backup_sync_agents=AsyncMock(),
        ),
    )

    with pytest.raises(HomeAssistantError):
        await _mock_backup_generation(manager)


async def test_loading_platforms_when_running_async_pre_backup_actions(
    hass: HomeAssistant,
    caplog: pytest.LogCaptureFixture,
) -> None:
    """Test loading backup platforms when running post backup actions."""
    manager = BackupManager(hass)

    assert not manager.loaded_platforms
    assert not manager.platforms

    await _setup_mock_domain(
        hass,
        Mock(
            async_pre_backup=AsyncMock(),
            async_post_backup=AsyncMock(),
            async_get_backup_sync_agents=AsyncMock(),
        ),
    )
    await manager.async_pre_backup_actions()

    assert manager.loaded_platforms
    assert len(manager.platforms) == 1

    assert "Loaded 1 platforms" in caplog.text


async def test_loading_platforms_when_running_async_post_backup_actions(
    hass: HomeAssistant,
    caplog: pytest.LogCaptureFixture,
) -> None:
    """Test loading backup platforms when running post backup actions."""
    manager = BackupManager(hass)

    assert not manager.loaded_platforms
    assert not manager.platforms

    await _setup_mock_domain(
        hass,
        Mock(
            async_pre_backup=AsyncMock(),
            async_post_backup=AsyncMock(),
            async_get_backup_sync_agents=AsyncMock(),
        ),
    )
    await manager.async_post_backup_actions()

    assert manager.loaded_platforms
    assert len(manager.platforms) == 1

    assert "Loaded 1 platforms" in caplog.text<|MERGE_RESOLUTION|>--- conflicted
+++ resolved
@@ -64,11 +64,7 @@
             "2025.1.0",
         ),
     ):
-<<<<<<< HEAD
-        backup = await manager.generate_backup()
-=======
-        await manager.async_create_backup()
->>>>>>> fb7bed2e
+        backup = await manager.async_create_backup()
 
         assert mocked_json_bytes.call_count == 1
         backup_json_dict = mocked_json_bytes.call_args[0][0]
@@ -310,7 +306,7 @@
             "2025.1.0",
         ),
     ):
-        await manager.sync_backup(backup=backup)
+        await manager.async_sync_backup(backup=backup)
         assert mocked_upload.call_count == 2
         first_call = mocked_upload.call_args_list[0]
         assert first_call[1]["path"] == backup.path
@@ -365,7 +361,7 @@
         ),
     ):
         mocked_upload.side_effect = HomeAssistantError("Test exception")
-        await manager.sync_backup(backup=backup)
+        await manager.async_sync_backup(backup=backup)
         assert mocked_upload.call_count == 2
         first_call = mocked_upload.call_args_list[0]
         assert first_call[1]["path"] == backup.path
@@ -402,7 +398,7 @@
     with patch(
         "homeassistant.components.backup.sync_agent.BackupSyncAgent.async_upload_backup"
     ) as mocked_async_upload_backup:
-        await manager.sync_backup(backup=backup)
+        await manager.async_sync_backup(backup=backup)
         assert mocked_async_upload_backup.call_count == 0
 
 
