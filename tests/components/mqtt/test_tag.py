"""The tests for MQTT tag scanner."""

import copy
import json
<<<<<<< HEAD
from unittest.mock import ANY, AsyncMock
=======
from typing import Any
from unittest.mock import ANY, AsyncMock, patch
>>>>>>> e861cab7

import pytest

from homeassistant.components.device_automation import DeviceAutomationType
from homeassistant.components.mqtt.const import DOMAIN as MQTT_DOMAIN
from homeassistant.core import HomeAssistant
from homeassistant.helpers import device_registry as dr
from homeassistant.setup import async_setup_component

from .test_common import help_test_unload_config_entry

from tests.common import (
    MockConfigEntry,
    async_fire_mqtt_message,
    async_get_device_automations,
)
from tests.typing import MqttMockHAClientGenerator, WebSocketGenerator

DEFAULT_CONFIG_DEVICE = {
    "device": {"identifiers": ["0AFFD2"]},
    "topic": "foobar/tag_scanned",
}

DEFAULT_CONFIG = {
    "topic": "foobar/tag_scanned",
}

DEFAULT_CONFIG_JSON = {
    "device": {"identifiers": ["0AFFD2"]},
    "topic": "foobar/tag_scanned",
    "value_template": "{{ value_json.PN532.UID }}",
}

DEFAULT_TAG_ID = "E9F35959"

DEFAULT_TAG_SCAN = "E9F35959"

DEFAULT_TAG_SCAN_JSON = (
    '{"Time":"2020-09-28T17:02:10","PN532":{"UID":"E9F35959", "DATA":"ILOVETASMOTA"}}'
)


@pytest.mark.no_fail_on_log_exception
async def test_discover_bad_tag(
    hass: HomeAssistant,
    device_registry: dr.DeviceRegistry,
    mqtt_mock_entry: MqttMockHAClientGenerator,
    tag_mock: AsyncMock,
) -> None:
    """Test bad discovery message."""
    await mqtt_mock_entry()
    config1 = copy.deepcopy(DEFAULT_CONFIG_DEVICE)

    # Test sending bad data
    data0 = '{ "device":{"identifiers":["0AFFD2"]}, "topics": "foobar/tag_scanned" }'
    async_fire_mqtt_message(hass, "homeassistant/tag/bla/config", data0)
    await hass.async_block_till_done()
    assert device_registry.async_get_device(identifiers={("mqtt", "0AFFD2")}) is None

    # Test sending correct data
    async_fire_mqtt_message(hass, "homeassistant/tag/bla/config", json.dumps(config1))
    await hass.async_block_till_done()

    device_entry = device_registry.async_get_device(identifiers={("mqtt", "0AFFD2")})
    # Fake tag scan.
    async_fire_mqtt_message(hass, "foobar/tag_scanned", DEFAULT_TAG_SCAN)
    await hass.async_block_till_done()
    tag_mock.assert_called_once_with(ANY, DEFAULT_TAG_ID, device_entry.id)


async def test_if_fires_on_mqtt_message_with_device(
    hass: HomeAssistant,
    device_registry: dr.DeviceRegistry,
    mqtt_mock_entry: MqttMockHAClientGenerator,
    tag_mock: AsyncMock,
) -> None:
    """Test tag scanning, with device."""
    await mqtt_mock_entry()
    config = copy.deepcopy(DEFAULT_CONFIG_DEVICE)

    async_fire_mqtt_message(hass, "homeassistant/tag/bla1/config", json.dumps(config))
    await hass.async_block_till_done()
    device_entry = device_registry.async_get_device(identifiers={("mqtt", "0AFFD2")})

    # Fake tag scan.
    async_fire_mqtt_message(hass, "foobar/tag_scanned", DEFAULT_TAG_SCAN)
    await hass.async_block_till_done()
    tag_mock.assert_called_once_with(ANY, DEFAULT_TAG_ID, device_entry.id)


async def test_if_fires_on_mqtt_message_without_device(
    hass: HomeAssistant, mqtt_mock_entry: MqttMockHAClientGenerator, tag_mock: AsyncMock
) -> None:
    """Test tag scanning, without device."""
    await mqtt_mock_entry()
    config = copy.deepcopy(DEFAULT_CONFIG)

    async_fire_mqtt_message(hass, "homeassistant/tag/bla1/config", json.dumps(config))
    await hass.async_block_till_done()

    # Fake tag scan.
    async_fire_mqtt_message(hass, "foobar/tag_scanned", DEFAULT_TAG_SCAN)
    await hass.async_block_till_done()
    tag_mock.assert_called_once_with(ANY, DEFAULT_TAG_ID, None)


async def test_if_fires_on_mqtt_message_with_template(
    hass: HomeAssistant,
    device_registry: dr.DeviceRegistry,
    mqtt_mock_entry: MqttMockHAClientGenerator,
    tag_mock: AsyncMock,
) -> None:
    """Test tag scanning, with device."""
    await mqtt_mock_entry()
    config = copy.deepcopy(DEFAULT_CONFIG_JSON)

    async_fire_mqtt_message(hass, "homeassistant/tag/bla1/config", json.dumps(config))
    await hass.async_block_till_done()
    device_entry = device_registry.async_get_device(identifiers={("mqtt", "0AFFD2")})

    # Fake tag scan.
    async_fire_mqtt_message(hass, "foobar/tag_scanned", DEFAULT_TAG_SCAN_JSON)
    await hass.async_block_till_done()
    tag_mock.assert_called_once_with(ANY, DEFAULT_TAG_ID, device_entry.id)


async def test_strip_tag_id(
    hass: HomeAssistant, mqtt_mock_entry: MqttMockHAClientGenerator, tag_mock: AsyncMock
) -> None:
    """Test strip whitespace from tag_id."""
    await mqtt_mock_entry()
    config = copy.deepcopy(DEFAULT_CONFIG)

    async_fire_mqtt_message(hass, "homeassistant/tag/bla1/config", json.dumps(config))
    await hass.async_block_till_done()

    # Fake tag scan.
    async_fire_mqtt_message(hass, "foobar/tag_scanned", "123456   ")
    await hass.async_block_till_done()
    tag_mock.assert_called_once_with(ANY, "123456", None)


async def test_if_fires_on_mqtt_message_after_update_with_device(
    hass: HomeAssistant,
    device_registry: dr.DeviceRegistry,
    mqtt_mock_entry: MqttMockHAClientGenerator,
    tag_mock: AsyncMock,
) -> None:
    """Test tag scanning after update."""
    await mqtt_mock_entry()
    config1 = copy.deepcopy(DEFAULT_CONFIG_DEVICE)
    config1["some_future_option_1"] = "future_option_1"
    config2 = copy.deepcopy(DEFAULT_CONFIG_DEVICE)
    config2["some_future_option_2"] = "future_option_2"
    config2["topic"] = "foobar/tag_scanned2"

    async_fire_mqtt_message(hass, "homeassistant/tag/bla1/config", json.dumps(config1))
    await hass.async_block_till_done()
    device_entry = device_registry.async_get_device(identifiers={("mqtt", "0AFFD2")})

    # Fake tag scan.
    async_fire_mqtt_message(hass, "foobar/tag_scanned", DEFAULT_TAG_SCAN)
    await hass.async_block_till_done()
    tag_mock.assert_called_once_with(ANY, DEFAULT_TAG_ID, device_entry.id)

    # Update the tag scanner with different topic
    async_fire_mqtt_message(hass, "homeassistant/tag/bla1/config", json.dumps(config2))
    await hass.async_block_till_done()
    tag_mock.reset_mock()

    async_fire_mqtt_message(hass, "foobar/tag_scanned", DEFAULT_TAG_SCAN)
    await hass.async_block_till_done()
    tag_mock.assert_not_called()

    async_fire_mqtt_message(hass, "foobar/tag_scanned2", DEFAULT_TAG_SCAN)
    await hass.async_block_till_done()
    tag_mock.assert_called_once_with(ANY, DEFAULT_TAG_ID, device_entry.id)

    # Update the tag scanner with same topic
    async_fire_mqtt_message(hass, "homeassistant/tag/bla1/config", json.dumps(config2))
    await hass.async_block_till_done()
    tag_mock.reset_mock()

    async_fire_mqtt_message(hass, "foobar/tag_scanned", DEFAULT_TAG_SCAN)
    await hass.async_block_till_done()
    tag_mock.assert_not_called()

    async_fire_mqtt_message(hass, "foobar/tag_scanned2", DEFAULT_TAG_SCAN)
    await hass.async_block_till_done()
    tag_mock.assert_called_once_with(ANY, DEFAULT_TAG_ID, device_entry.id)


async def test_if_fires_on_mqtt_message_after_update_without_device(
    hass: HomeAssistant, mqtt_mock_entry: MqttMockHAClientGenerator, tag_mock: AsyncMock
) -> None:
    """Test tag scanning after update."""
    await mqtt_mock_entry()
    config1 = copy.deepcopy(DEFAULT_CONFIG)
    config2 = copy.deepcopy(DEFAULT_CONFIG)
    config2["topic"] = "foobar/tag_scanned2"

    async_fire_mqtt_message(hass, "homeassistant/tag/bla1/config", json.dumps(config1))
    await hass.async_block_till_done()

    # Fake tag scan.
    async_fire_mqtt_message(hass, "foobar/tag_scanned", DEFAULT_TAG_SCAN)
    await hass.async_block_till_done()
    tag_mock.assert_called_once_with(ANY, DEFAULT_TAG_ID, None)

    # Update the tag scanner with different topic
    async_fire_mqtt_message(hass, "homeassistant/tag/bla1/config", json.dumps(config2))
    await hass.async_block_till_done()
    tag_mock.reset_mock()

    async_fire_mqtt_message(hass, "foobar/tag_scanned", DEFAULT_TAG_SCAN)
    await hass.async_block_till_done()
    tag_mock.assert_not_called()

    async_fire_mqtt_message(hass, "foobar/tag_scanned2", DEFAULT_TAG_SCAN)
    await hass.async_block_till_done()
    tag_mock.assert_called_once_with(ANY, DEFAULT_TAG_ID, None)

    # Update the tag scanner with same topic
    async_fire_mqtt_message(hass, "homeassistant/tag/bla1/config", json.dumps(config2))
    await hass.async_block_till_done()
    tag_mock.reset_mock()

    async_fire_mqtt_message(hass, "foobar/tag_scanned", DEFAULT_TAG_SCAN)
    await hass.async_block_till_done()
    tag_mock.assert_not_called()

    async_fire_mqtt_message(hass, "foobar/tag_scanned2", DEFAULT_TAG_SCAN)
    await hass.async_block_till_done()
    tag_mock.assert_called_once_with(ANY, DEFAULT_TAG_ID, None)


async def test_if_fires_on_mqtt_message_after_update_with_template(
    hass: HomeAssistant,
    device_registry: dr.DeviceRegistry,
    mqtt_mock_entry: MqttMockHAClientGenerator,
    tag_mock: AsyncMock,
) -> None:
    """Test tag scanning after update."""
    await mqtt_mock_entry()
    config1 = copy.deepcopy(DEFAULT_CONFIG_JSON)
    config2 = copy.deepcopy(DEFAULT_CONFIG_JSON)
    config2["value_template"] = "{{ value_json.RDM6300.UID }}"
    tag_scan_2 = '{"Time":"2020-09-28T17:02:10","RDM6300":{"UID":"E9F35959", "DATA":"ILOVETASMOTA"}}'

    async_fire_mqtt_message(hass, "homeassistant/tag/bla1/config", json.dumps(config1))
    await hass.async_block_till_done()
    device_entry = device_registry.async_get_device(identifiers={("mqtt", "0AFFD2")})

    # Fake tag scan.
    async_fire_mqtt_message(hass, "foobar/tag_scanned", DEFAULT_TAG_SCAN_JSON)
    await hass.async_block_till_done()
    tag_mock.assert_called_once_with(ANY, DEFAULT_TAG_ID, device_entry.id)

    # Update the tag scanner with different template
    async_fire_mqtt_message(hass, "homeassistant/tag/bla1/config", json.dumps(config2))
    await hass.async_block_till_done()
    tag_mock.reset_mock()

    async_fire_mqtt_message(hass, "foobar/tag_scanned", DEFAULT_TAG_SCAN_JSON)
    await hass.async_block_till_done()
    tag_mock.assert_not_called()

    async_fire_mqtt_message(hass, "foobar/tag_scanned", tag_scan_2)
    await hass.async_block_till_done()
    tag_mock.assert_called_once_with(ANY, DEFAULT_TAG_ID, device_entry.id)

    # Update the tag scanner with same template
    async_fire_mqtt_message(hass, "homeassistant/tag/bla1/config", json.dumps(config2))
    await hass.async_block_till_done()
    tag_mock.reset_mock()

    async_fire_mqtt_message(hass, "foobar/tag_scanned", DEFAULT_TAG_SCAN_JSON)
    await hass.async_block_till_done()
    tag_mock.assert_not_called()

    async_fire_mqtt_message(hass, "foobar/tag_scanned", tag_scan_2)
    await hass.async_block_till_done()
    tag_mock.assert_called_once_with(ANY, DEFAULT_TAG_ID, device_entry.id)


async def test_no_resubscribe_same_topic(
    hass: HomeAssistant,
    device_registry: dr.DeviceRegistry,
    mqtt_mock_entry: MqttMockHAClientGenerator,
) -> None:
    """Test subscription to topics without change."""
    mqtt_mock = await mqtt_mock_entry()
    config = copy.deepcopy(DEFAULT_CONFIG_DEVICE)

    async_fire_mqtt_message(hass, "homeassistant/tag/bla1/config", json.dumps(config))
    await hass.async_block_till_done()
    assert device_registry.async_get_device(identifiers={("mqtt", "0AFFD2")})

    call_count = mqtt_mock.async_subscribe.call_count
    async_fire_mqtt_message(hass, "homeassistant/tag/bla1/config", json.dumps(config))
    await hass.async_block_till_done()
    assert mqtt_mock.async_subscribe.call_count == call_count


async def test_not_fires_on_mqtt_message_after_remove_by_mqtt_with_device(
    hass: HomeAssistant,
    device_registry: dr.DeviceRegistry,
    mqtt_mock_entry: MqttMockHAClientGenerator,
    tag_mock: AsyncMock,
) -> None:
    """Test tag scanning after removal."""
    await mqtt_mock_entry()
    config = copy.deepcopy(DEFAULT_CONFIG_DEVICE)

    async_fire_mqtt_message(hass, "homeassistant/tag/bla1/config", json.dumps(config))
    await hass.async_block_till_done()
    device_entry = device_registry.async_get_device(identifiers={("mqtt", "0AFFD2")})

    # Fake tag scan.
    async_fire_mqtt_message(hass, "foobar/tag_scanned", DEFAULT_TAG_SCAN)
    await hass.async_block_till_done()
    tag_mock.assert_called_once_with(ANY, DEFAULT_TAG_ID, device_entry.id)

    # Remove the tag scanner
    async_fire_mqtt_message(hass, "homeassistant/tag/bla1/config", "")
    await hass.async_block_till_done()
    tag_mock.reset_mock()

    async_fire_mqtt_message(hass, "foobar/tag_scanned", DEFAULT_TAG_SCAN)
    await hass.async_block_till_done()
    tag_mock.assert_not_called()

    # Rediscover the tag scanner
    async_fire_mqtt_message(hass, "homeassistant/tag/bla1/config", json.dumps(config))
    await hass.async_block_till_done()

    async_fire_mqtt_message(hass, "foobar/tag_scanned", DEFAULT_TAG_SCAN)
    await hass.async_block_till_done()
    tag_mock.assert_called_once_with(ANY, DEFAULT_TAG_ID, device_entry.id)


async def test_not_fires_on_mqtt_message_after_remove_by_mqtt_without_device(
    hass: HomeAssistant, mqtt_mock_entry: MqttMockHAClientGenerator, tag_mock: AsyncMock
) -> None:
    """Test tag scanning not firing after removal."""
    await mqtt_mock_entry()
    config = copy.deepcopy(DEFAULT_CONFIG)

    async_fire_mqtt_message(hass, "homeassistant/tag/bla1/config", json.dumps(config))
    await hass.async_block_till_done()

    # Fake tag scan.
    async_fire_mqtt_message(hass, "foobar/tag_scanned", DEFAULT_TAG_SCAN)
    await hass.async_block_till_done()
    tag_mock.assert_called_once_with(ANY, DEFAULT_TAG_ID, None)

    # Remove the tag scanner
    async_fire_mqtt_message(hass, "homeassistant/tag/bla1/config", "")
    await hass.async_block_till_done()
    tag_mock.reset_mock()

    async_fire_mqtt_message(hass, "foobar/tag_scanned", DEFAULT_TAG_SCAN)
    await hass.async_block_till_done()
    tag_mock.assert_not_called()

    # Rediscover the tag scanner
    async_fire_mqtt_message(hass, "homeassistant/tag/bla1/config", json.dumps(config))
    await hass.async_block_till_done()

    async_fire_mqtt_message(hass, "foobar/tag_scanned", DEFAULT_TAG_SCAN)
    await hass.async_block_till_done()
    tag_mock.assert_called_once_with(ANY, DEFAULT_TAG_ID, None)


async def test_not_fires_on_mqtt_message_after_remove_from_registry(
    hass: HomeAssistant,
    hass_ws_client: WebSocketGenerator,
    device_registry: dr.DeviceRegistry,
    mqtt_mock_entry: MqttMockHAClientGenerator,
    tag_mock: AsyncMock,
) -> None:
    """Test tag scanning after removal."""
    assert await async_setup_component(hass, "config", {})
    await hass.async_block_till_done()
    await mqtt_mock_entry()
    ws_client = await hass_ws_client(hass)

    config = copy.deepcopy(DEFAULT_CONFIG_DEVICE)

    async_fire_mqtt_message(hass, "homeassistant/tag/bla1/config", json.dumps(config))
    await hass.async_block_till_done()
    device_entry = device_registry.async_get_device(identifiers={("mqtt", "0AFFD2")})

    # Fake tag scan.
    async_fire_mqtt_message(hass, "foobar/tag_scanned", DEFAULT_TAG_SCAN)
    await hass.async_block_till_done()
    tag_mock.assert_called_once_with(ANY, DEFAULT_TAG_ID, device_entry.id)

    # Remove MQTT from the device
    mqtt_config_entry = hass.config_entries.async_entries(MQTT_DOMAIN)[0]
    response = await ws_client.remove_device(
        device_entry.id, mqtt_config_entry.entry_id
    )
    assert response["success"]
    tag_mock.reset_mock()

    async_fire_mqtt_message(hass, "foobar/tag_scanned", DEFAULT_TAG_SCAN)
    await hass.async_block_till_done()
    tag_mock.assert_not_called()


async def test_entity_device_info_with_connection(
    hass: HomeAssistant,
    device_registry: dr.DeviceRegistry,
    mqtt_mock_entry: MqttMockHAClientGenerator,
) -> None:
    """Test MQTT device registry integration."""
    await mqtt_mock_entry()

    data = json.dumps(
        {
            "topic": "test-topic",
            "device": {
                "connections": [[dr.CONNECTION_NETWORK_MAC, "02:5b:26:a8:dc:12"]],
                "manufacturer": "Whatever",
                "name": "Beer",
                "model": "Glass",
                "hw_version": "rev1",
                "serial_number": "1234deadbeef",
                "sw_version": "0.1-beta",
            },
        }
    )
    async_fire_mqtt_message(hass, "homeassistant/tag/bla/config", data)
    await hass.async_block_till_done()

    device = device_registry.async_get_device(
        connections={(dr.CONNECTION_NETWORK_MAC, "02:5b:26:a8:dc:12")}
    )
    assert device is not None
    assert device.connections == {(dr.CONNECTION_NETWORK_MAC, "02:5b:26:a8:dc:12")}
    assert device.manufacturer == "Whatever"
    assert device.name == "Beer"
    assert device.model == "Glass"
    assert device.hw_version == "rev1"
    assert device.serial_number == "1234deadbeef"
    assert device.sw_version == "0.1-beta"


async def test_entity_device_info_with_identifier(
    hass: HomeAssistant,
    device_registry: dr.DeviceRegistry,
    mqtt_mock_entry: MqttMockHAClientGenerator,
) -> None:
    """Test MQTT device registry integration."""
    await mqtt_mock_entry()

    data = json.dumps(
        {
            "topic": "test-topic",
            "device": {
                "identifiers": ["helloworld"],
                "manufacturer": "Whatever",
                "name": "Beer",
                "model": "Glass",
                "hw_version": "rev1",
                "serial_number": "1234deadbeef",
                "sw_version": "0.1-beta",
            },
        }
    )
    async_fire_mqtt_message(hass, "homeassistant/tag/bla/config", data)
    await hass.async_block_till_done()

    device = device_registry.async_get_device(identifiers={("mqtt", "helloworld")})
    assert device is not None
    assert device.identifiers == {("mqtt", "helloworld")}
    assert device.manufacturer == "Whatever"
    assert device.name == "Beer"
    assert device.model == "Glass"
    assert device.hw_version == "rev1"
    assert device.serial_number == "1234deadbeef"
    assert device.sw_version == "0.1-beta"


async def test_entity_device_info_update(
    hass: HomeAssistant,
    device_registry: dr.DeviceRegistry,
    mqtt_mock_entry: MqttMockHAClientGenerator,
) -> None:
    """Test device registry update."""
    await mqtt_mock_entry()

    config: dict[str, Any] = {
        "topic": "test-topic",
        "device": {
            "identifiers": ["helloworld"],
            "connections": [[dr.CONNECTION_NETWORK_MAC, "02:5b:26:a8:dc:12"]],
            "manufacturer": "Whatever",
            "name": "Beer",
            "model": "Glass",
            "serial_number": "1234deadbeef",
            "sw_version": "0.1-beta",
        },
    }

    data = json.dumps(config)
    async_fire_mqtt_message(hass, "homeassistant/tag/bla/config", data)
    await hass.async_block_till_done()

    device = device_registry.async_get_device(identifiers={("mqtt", "helloworld")})
    assert device is not None
    assert device.name == "Beer"

    config["device"]["name"] = "Milk"
    data = json.dumps(config)
    async_fire_mqtt_message(hass, "homeassistant/tag/bla/config", data)
    await hass.async_block_till_done()

    device = device_registry.async_get_device(identifiers={("mqtt", "helloworld")})
    assert device is not None
    assert device.name == "Milk"


async def test_cleanup_tag(
    hass: HomeAssistant,
    hass_ws_client: WebSocketGenerator,
    device_registry: dr.DeviceRegistry,
    mqtt_mock_entry: MqttMockHAClientGenerator,
) -> None:
    """Test tag discovery topic is cleaned when device is removed from registry."""
    assert await async_setup_component(hass, "config", {})
    await hass.async_block_till_done()
    mqtt_mock = await mqtt_mock_entry()
    ws_client = await hass_ws_client(hass)

    mqtt_entry = hass.config_entries.async_entries("mqtt")[0]

    config_entry = MockConfigEntry(domain="test")
    config_entry.add_to_hass(hass)

    device_registry.async_get_or_create(
        config_entry_id=config_entry.entry_id,
        connections=set(),
        identifiers={("mqtt", "helloworld")},
    )

    config1 = {
        "topic": "test-topic",
        "device": {"identifiers": ["helloworld"]},
    }
    config2 = {
        "topic": "test-topic",
        "device": {"identifiers": ["hejhopp"]},
    }

    data1 = json.dumps(config1)
    data2 = json.dumps(config2)
    async_fire_mqtt_message(hass, "homeassistant/tag/bla1/config", data1)
    await hass.async_block_till_done()
    async_fire_mqtt_message(hass, "homeassistant/tag/bla2/config", data2)
    await hass.async_block_till_done()

    # Verify device registry entries are created
    device_entry1 = device_registry.async_get_device(
        identifiers={("mqtt", "helloworld")}
    )
    assert device_entry1 is not None
    assert device_entry1.config_entries == {config_entry.entry_id, mqtt_entry.entry_id}
    device_entry2 = device_registry.async_get_device(identifiers={("mqtt", "hejhopp")})
    assert device_entry2 is not None

    # Remove other config entry from the device
    device_registry.async_update_device(
        device_entry1.id, remove_config_entry_id=config_entry.entry_id
    )
    device_entry1 = device_registry.async_get_device(
        identifiers={("mqtt", "helloworld")}
    )
    assert device_entry1 is not None
    assert device_entry1.config_entries == {mqtt_entry.entry_id}
    device_entry2 = device_registry.async_get_device(identifiers={("mqtt", "hejhopp")})
    assert device_entry2 is not None
    mqtt_mock.async_publish.assert_not_called()

    # Remove MQTT from the device
    mqtt_config_entry = hass.config_entries.async_entries(MQTT_DOMAIN)[0]
    response = await ws_client.remove_device(
        device_entry1.id, mqtt_config_entry.entry_id
    )
    assert response["success"]
    await hass.async_block_till_done()
    await hass.async_block_till_done()

    # Verify device registry entry is cleared
    device_entry1 = device_registry.async_get_device(
        identifiers={("mqtt", "helloworld")}
    )
    assert device_entry1 is None
    device_entry2 = device_registry.async_get_device(identifiers={("mqtt", "hejhopp")})
    assert device_entry2 is not None

    # Verify retained discovery topic has been cleared
    mqtt_mock.async_publish.assert_called_once_with(
        "homeassistant/tag/bla1/config", None, 0, True
    )


async def test_cleanup_device(
    hass: HomeAssistant,
    device_registry: dr.DeviceRegistry,
    mqtt_mock_entry: MqttMockHAClientGenerator,
) -> None:
    """Test removal from device registry when tag is removed."""
    await mqtt_mock_entry()
    config = {
        "topic": "test-topic",
        "device": {"identifiers": ["helloworld"]},
    }

    data = json.dumps(config)
    async_fire_mqtt_message(hass, "homeassistant/tag/bla/config", data)
    await hass.async_block_till_done()

    # Verify device registry entry is created
    device_entry = device_registry.async_get_device(
        identifiers={("mqtt", "helloworld")}
    )
    assert device_entry is not None

    async_fire_mqtt_message(hass, "homeassistant/tag/bla/config", "")
    await hass.async_block_till_done()

    # Verify device registry entry is cleared
    device_entry = device_registry.async_get_device(
        identifiers={("mqtt", "helloworld")}
    )
    assert device_entry is None


async def test_cleanup_device_several_tags(
    hass: HomeAssistant,
    device_registry: dr.DeviceRegistry,
    mqtt_mock_entry: MqttMockHAClientGenerator,
    tag_mock,
) -> None:
    """Test removal from device registry when the last tag is removed."""
    await mqtt_mock_entry()
    config1 = {
        "topic": "test-topic1",
        "device": {"identifiers": ["helloworld"]},
    }

    config2 = {
        "topic": "test-topic2",
        "device": {"identifiers": ["helloworld"]},
    }

    async_fire_mqtt_message(hass, "homeassistant/tag/bla1/config", json.dumps(config1))
    await hass.async_block_till_done()
    async_fire_mqtt_message(hass, "homeassistant/tag/bla2/config", json.dumps(config2))
    await hass.async_block_till_done()

    # Verify device registry entry is created
    device_entry = device_registry.async_get_device(
        identifiers={("mqtt", "helloworld")}
    )
    assert device_entry is not None

    async_fire_mqtt_message(hass, "homeassistant/tag/bla1/config", "")
    await hass.async_block_till_done()

    # Verify device registry entry is not cleared
    device_entry = device_registry.async_get_device(
        identifiers={("mqtt", "helloworld")}
    )
    assert device_entry is not None

    # Fake tag scan.
    async_fire_mqtt_message(hass, "test-topic1", "12345")
    async_fire_mqtt_message(hass, "test-topic2", "23456")
    await hass.async_block_till_done()
    tag_mock.assert_called_once_with(ANY, "23456", device_entry.id)

    async_fire_mqtt_message(hass, "homeassistant/tag/bla2/config", "")
    await hass.async_block_till_done()

    # Verify device registry entry is cleared
    device_entry = device_registry.async_get_device(
        identifiers={("mqtt", "helloworld")}
    )
    assert device_entry is None


async def test_cleanup_device_with_entity_and_trigger_1(
    hass: HomeAssistant,
    device_registry: dr.DeviceRegistry,
    mqtt_mock_entry: MqttMockHAClientGenerator,
) -> None:
    """Test removal from device registry for device with tag, entity and trigger.

    Tag removed first, then trigger and entity.
    """
    await mqtt_mock_entry()
    config1 = {
        "topic": "test-topic",
        "device": {"identifiers": ["helloworld"]},
    }

    config2 = {
        "automation_type": "trigger",
        "topic": "test-topic",
        "type": "foo",
        "subtype": "bar",
        "device": {"identifiers": ["helloworld"]},
    }

    config3 = {
        "name": "test_binary_sensor",
        "state_topic": "test-topic",
        "device": {"identifiers": ["helloworld"]},
        "unique_id": "veryunique",
    }

    data1 = json.dumps(config1)
    data2 = json.dumps(config2)
    data3 = json.dumps(config3)
    async_fire_mqtt_message(hass, "homeassistant/tag/bla1/config", data1)
    await hass.async_block_till_done()
    async_fire_mqtt_message(hass, "homeassistant/device_automation/bla2/config", data2)
    await hass.async_block_till_done()
    async_fire_mqtt_message(hass, "homeassistant/binary_sensor/bla3/config", data3)
    await hass.async_block_till_done()

    # Verify device registry entry is created
    device_entry = device_registry.async_get_device(
        identifiers={("mqtt", "helloworld")}
    )
    assert device_entry is not None

    triggers = await async_get_device_automations(
        hass, DeviceAutomationType.TRIGGER, device_entry.id
    )
    assert len(triggers) == 3  # 2 binary_sensor triggers + device trigger

    async_fire_mqtt_message(hass, "homeassistant/tag/bla1/config", "")
    await hass.async_block_till_done()

    # Verify device registry entry is not cleared
    device_entry = device_registry.async_get_device(
        identifiers={("mqtt", "helloworld")}
    )
    assert device_entry is not None

    async_fire_mqtt_message(hass, "homeassistant/device_automation/bla2/config", "")
    await hass.async_block_till_done()

    async_fire_mqtt_message(hass, "homeassistant/binary_sensor/bla3/config", "")
    await hass.async_block_till_done()

    # Verify device registry entry is cleared
    device_entry = device_registry.async_get_device(
        identifiers={("mqtt", "helloworld")}
    )
    assert device_entry is None


async def test_cleanup_device_with_entity2(
    hass: HomeAssistant,
    device_registry: dr.DeviceRegistry,
    mqtt_mock_entry: MqttMockHAClientGenerator,
) -> None:
    """Test removal from device registry for device with tag, entity and trigger.

    Trigger and entity removed first, then tag.
    """
    await mqtt_mock_entry()
    config1 = {
        "topic": "test-topic",
        "device": {"identifiers": ["helloworld"]},
    }

    config2 = {
        "automation_type": "trigger",
        "topic": "test-topic",
        "type": "foo",
        "subtype": "bar",
        "device": {"identifiers": ["helloworld"]},
    }

    config3 = {
        "name": "test_binary_sensor",
        "state_topic": "test-topic",
        "device": {"identifiers": ["helloworld"]},
        "unique_id": "veryunique",
    }

    data1 = json.dumps(config1)
    data2 = json.dumps(config2)
    data3 = json.dumps(config3)
    async_fire_mqtt_message(hass, "homeassistant/tag/bla1/config", data1)
    await hass.async_block_till_done()
    async_fire_mqtt_message(hass, "homeassistant/device_automation/bla2/config", data2)
    await hass.async_block_till_done()
    async_fire_mqtt_message(hass, "homeassistant/binary_sensor/bla3/config", data3)
    await hass.async_block_till_done()

    # Verify device registry entry is created
    device_entry = device_registry.async_get_device(
        identifiers={("mqtt", "helloworld")}
    )
    assert device_entry is not None

    triggers = await async_get_device_automations(
        hass, DeviceAutomationType.TRIGGER, device_entry.id
    )
    assert len(triggers) == 3  # 2 binary_sensor triggers + device trigger

    async_fire_mqtt_message(hass, "homeassistant/device_automation/bla2/config", "")
    await hass.async_block_till_done()

    async_fire_mqtt_message(hass, "homeassistant/binary_sensor/bla3/config", "")
    await hass.async_block_till_done()

    # Verify device registry entry is not cleared
    device_entry = device_registry.async_get_device(
        identifiers={("mqtt", "helloworld")}
    )
    assert device_entry is not None

    async_fire_mqtt_message(hass, "homeassistant/tag/bla1/config", "")
    await hass.async_block_till_done()

    # Verify device registry entry is cleared
    device_entry = device_registry.async_get_device(
        identifiers={("mqtt", "helloworld")}
    )
    assert device_entry is None


async def test_update_with_bad_config_not_breaks_discovery(
    hass: HomeAssistant,
    mqtt_mock_entry: MqttMockHAClientGenerator,
    caplog: pytest.LogCaptureFixture,
    tag_mock: AsyncMock,
) -> None:
    """Test a bad update does not break discovery."""
    await mqtt_mock_entry()
    config1 = {
        "topic": "test-topic",
        "device": {"identifiers": ["helloworld"]},
    }
    config2 = {
        "topic": "test-topic",
        "device": {"bad_key": "some bad value"},
    }

    config3 = {
        "topic": "test-topic-update",
        "device": {"identifiers": ["helloworld"]},
    }

    data1 = json.dumps(config1)
    data2 = json.dumps(config2)
    data3 = json.dumps(config3)

    async_fire_mqtt_message(hass, "homeassistant/tag/bla1/config", data1)
    await hass.async_block_till_done()

    # Update with bad identifier
    async_fire_mqtt_message(hass, "homeassistant/tag/bla1/config", data2)
    await hass.async_block_till_done()
    assert "extra keys not allowed @ data['device']['bad_key']" in caplog.text

    # Topic update
    async_fire_mqtt_message(hass, "homeassistant/tag/bla1/config", data3)
    await hass.async_block_till_done()

    # Fake tag scan.
    async_fire_mqtt_message(hass, "test-topic-update", "12345")

    await hass.async_block_till_done()
    tag_mock.assert_called_once_with(ANY, "12345", ANY)


@pytest.mark.usefixtures("mqtt_mock")
async def test_unload_entry(
    hass: HomeAssistant, device_registry: dr.DeviceRegistry, tag_mock: AsyncMock
) -> None:
    """Test unloading the MQTT entry."""

    config = copy.deepcopy(DEFAULT_CONFIG_DEVICE)

    async_fire_mqtt_message(hass, "homeassistant/tag/bla1/config", json.dumps(config))
    await hass.async_block_till_done()
    device_entry = device_registry.async_get_device(identifiers={("mqtt", "0AFFD2")})

    # Fake tag scan, should be processed
    async_fire_mqtt_message(hass, "foobar/tag_scanned", DEFAULT_TAG_SCAN)
    await hass.async_block_till_done()
    tag_mock.assert_called_once_with(ANY, DEFAULT_TAG_ID, device_entry.id)

    tag_mock.reset_mock()

    await help_test_unload_config_entry(hass)
    await hass.async_block_till_done()

    # Fake tag scan, should not be processed
    async_fire_mqtt_message(hass, "foobar/tag_scanned", DEFAULT_TAG_SCAN)
    await hass.async_block_till_done()
    tag_mock.assert_not_called()


@pytest.mark.usefixtures("mqtt_mock", "tag_mock")
async def test_value_template_fails(
    hass: HomeAssistant, caplog: pytest.LogCaptureFixture
) -> None:
    """Test the rendering of MQTT value template fails."""
    config = copy.deepcopy(DEFAULT_CONFIG_DEVICE)
    config["value_template"] = "{{ value_json.some_var * 1 }}"
    async_fire_mqtt_message(hass, "homeassistant/tag/bla1/config", json.dumps(config))
    await hass.async_block_till_done()

    async_fire_mqtt_message(hass, "foobar/tag_scanned", '{"some_var": null }')
    await hass.async_block_till_done()

    assert (
        "TypeError: unsupported operand type(s) for *: 'NoneType' and 'int' rendering template"
        in caplog.text
    )<|MERGE_RESOLUTION|>--- conflicted
+++ resolved
@@ -2,12 +2,8 @@
 
 import copy
 import json
-<<<<<<< HEAD
+from typing import Any
 from unittest.mock import ANY, AsyncMock
-=======
-from typing import Any
-from unittest.mock import ANY, AsyncMock, patch
->>>>>>> e861cab7
 
 import pytest
 
