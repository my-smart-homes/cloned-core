--- conflicted
+++ resolved
@@ -194,15 +194,11 @@
         # Only one conversion process per device is allowed
         self.convert_info.proc = proc
 
-<<<<<<< HEAD
         # Create background task which will be cancelled when home assistant shuts down
         write_task = self.hass.async_create_background_task(
             self._write_ffmpeg_data(request, writer, proc), "ESPHome media proxy"
         )
         await write_task
-=======
-        await self._write_ffmpeg_data(request, writer, proc)
->>>>>>> c8818bcc
 
     async def _write_ffmpeg_data(
         self,
@@ -247,14 +243,9 @@
             if proc.returncode is None:
                 proc.kill()
 
-<<<<<<< HEAD
             # Close connection by writing EOF unless already closing
             if request.transport and not request.transport.is_closing():
                 await writer.write_eof()
-=======
-            # Close connection
-            await writer.write_eof()
->>>>>>> c8818bcc
 
 
 class FFmpegProxyView(HomeAssistantView):
