"""Backup manager for the Backup integration."""

from __future__ import annotations

import abc
import asyncio
from dataclasses import asdict, dataclass
import hashlib
import io
import json
from pathlib import Path
import tarfile
from tarfile import TarError
import time
from typing import Any, Generic, Protocol, cast

from securetar import SecureTarFile, atomic_contents_add
from typing_extensions import TypeVar

from homeassistant.const import __version__ as HAVERSION
from homeassistant.core import HomeAssistant, callback
from homeassistant.exceptions import HomeAssistantError
from homeassistant.helpers import integration_platform
from homeassistant.helpers.json import json_bytes
from homeassistant.util import dt as dt_util
from homeassistant.util.json import json_loads_object

from .const import DOMAIN, EXCLUDE_FROM_BACKUP, LOGGER
from .models import BaseBackup
from .sync_agent import BackupPlatformAgentProtocol, BackupSyncAgent

BUF_SIZE = 2**20 * 4  # 4MB

_T = TypeVar("_T")


@dataclass(slots=True)
class Backup(BaseBackup):
    """Backup class."""

    path: Path

    def as_dict(self) -> dict:
        """Return a dict representation of this backup."""
        return {**asdict(self), "path": self.path.as_posix()}


class BackupPlatformProtocol(Protocol):
    """Define the format that backup platforms can have."""

    async def async_pre_backup(self, hass: HomeAssistant) -> None:
        """Perform operations before a backup starts."""

    async def async_post_backup(self, hass: HomeAssistant) -> None:
        """Perform operations after a backup finishes."""


class BaseBackupManager(abc.ABC, Generic[_T]):
    """Define the format that backup managers can have."""

    def __init__(self, hass: HomeAssistant) -> None:
        """Initialize the backup manager."""
        self.hass = hass
<<<<<<< HEAD
        self.backups: dict[str, _T] = {}
        self.backing_up = False

    async def async_post_backup_actions(self, **kwargs: Any) -> None:
        """Post backup actions."""

    async def async_pre_backup_actions(self, **kwargs: Any) -> None:
        """Pre backup actions."""

    @abc.abstractmethod
    async def async_create_backup(self, **kwargs: Any) -> _T:
        """Generate a backup."""

    @abc.abstractmethod
    async def async_get_backups(self, **kwargs: Any) -> dict[str, _T]:
        """Get backups.

        Return a dictionary of Backup instances keyed by their slug.
        """

    @abc.abstractmethod
    async def async_get_backup(self, *, slug: str, **kwargs: Any) -> _T | None:
        """Get a backup."""

    @abc.abstractmethod
    async def async_remove_backup(self, *, slug: str, **kwargs: Any) -> None:
        """Remove a backup."""

    @abc.abstractmethod
    async def async_sync_backup(self, *, backup: _T, **kwargs: Any) -> None:
        """Sync a backup."""


class BackupManager(BaseBackupManager[Backup]):
    """Backup manager for the Backup integration."""

    def __init__(self, hass: HomeAssistant) -> None:
        """Initialize the backup manager."""
        super().__init__(hass=hass)
        self.backup_dir = Path(hass.config.path("backups"))
        self.platforms: dict[str, BackupPlatformProtocol] = {}
        self.sync_agents: dict[str, BackupSyncAgent] = {}
        self.syncing = False
        self.loaded_backups = False
=======
        self.backing_up = False
        self.backups: dict[str, Backup] = {}
>>>>>>> 866f1e70
        self.loaded_platforms = False
        self.platforms: dict[str, BackupPlatformProtocol] = {}

    @callback
    def _add_platform_pre_post_handlers(
        self,
        hass: HomeAssistant,
        integration_domain: str,
        platform: BackupPlatformProtocol,
    ) -> None:
        """Add a platform to the backup manager."""
        if not hasattr(platform, "async_pre_backup") or not hasattr(
            platform, "async_post_backup"
        ):
            return

        self.platforms[integration_domain] = platform

    async def _async_add_platform_agents(
        self,
        hass: HomeAssistant,
        integration_domain: str,
        platform: BackupPlatformAgentProtocol,
    ) -> None:
        """Add a platform to the backup manager."""
        if not hasattr(platform, "async_get_backup_sync_agents"):
            return

        agents = await platform.async_get_backup_sync_agents(hass=hass)
        self.sync_agents.update(
            {f"{integration_domain}.{agent.name}": agent for agent in agents}
        )

    async def async_pre_backup_actions(self, **kwargs: Any) -> None:
        """Perform pre backup actions."""
        if not self.loaded_platforms:
            await self.load_platforms()

        pre_backup_results = await asyncio.gather(
            *(
                platform.async_pre_backup(self.hass)
                for platform in self.platforms.values()
            ),
            return_exceptions=True,
        )
        for result in pre_backup_results:
            if isinstance(result, Exception):
                raise result

    async def async_post_backup_actions(self, **kwargs: Any) -> None:
        """Perform post backup actions."""
        if not self.loaded_platforms:
            await self.load_platforms()

        post_backup_results = await asyncio.gather(
            *(
                platform.async_post_backup(self.hass)
                for platform in self.platforms.values()
            ),
            return_exceptions=True,
        )
        for result in post_backup_results:
            if isinstance(result, Exception):
                raise result

<<<<<<< HEAD
    async def async_sync_backup(self, *, backup: Backup, **kwargs: Any) -> None:
        """Sync a backup."""
        await self.load_platforms()

        if not self.sync_agents:
            return

        self.syncing = True
        sync_backup_results = await asyncio.gather(
            *(
                agent.async_upload_backup(
                    path=backup.path,
                    metadata={
                        "homeassistant": HAVERSION,
                        "size": backup.size,
                        "date": backup.date,
                        "slug": backup.slug,
                        "name": backup.name,
                    },
                )
                for agent in self.sync_agents.values()
            ),
            return_exceptions=True,
        )
        for result in sync_backup_results:
            if isinstance(result, Exception):
                LOGGER.error("Error during backup sync - %s", result)
        self.syncing = False

    async def load_backups(self) -> None:
        """Load data of stored backup files."""
        backups = await self.hass.async_add_executor_job(self._read_backups)
        LOGGER.debug("Loaded %s local backups", len(backups))
        self.backups = backups
        self.loaded_backups = True

=======
>>>>>>> 866f1e70
    async def load_platforms(self) -> None:
        """Load backup platforms."""
        if self.loaded_platforms:
            return
        await integration_platform.async_process_integration_platforms(
            self.hass,
            DOMAIN,
            self._add_platform_pre_post_handlers,
            wait_for_platforms=True,
        )
        await integration_platform.async_process_integration_platforms(
            self.hass,
            DOMAIN,
            self._async_add_platform_agents,
            wait_for_platforms=True,
        )
        LOGGER.debug("Loaded %s platforms", len(self.platforms))
        LOGGER.debug("Loaded %s agents", len(self.sync_agents))
        self.loaded_platforms = True

    @abc.abstractmethod
    async def async_create_backup(self, **kwargs: Any) -> Backup:
        """Generate a backup."""

    @abc.abstractmethod
    async def async_get_backups(self, **kwargs: Any) -> dict[str, Backup]:
        """Get backups.

        Return a dictionary of Backup instances keyed by their slug.
        """

    @abc.abstractmethod
    async def async_get_backup(self, *, slug: str, **kwargs: Any) -> Backup | None:
        """Get a backup."""

    @abc.abstractmethod
    async def async_remove_backup(self, *, slug: str, **kwargs: Any) -> None:
        """Remove a backup."""


class BackupManager(BaseBackupManager):
    """Backup manager for the Backup integration."""

    def __init__(self, hass: HomeAssistant) -> None:
        """Initialize the backup manager."""
        super().__init__(hass=hass)
        self.backup_dir = Path(hass.config.path("backups"))
        self.loaded_backups = False

    async def load_backups(self) -> None:
        """Load data of stored backup files."""
        backups = await self.hass.async_add_executor_job(self._read_backups)
        LOGGER.debug("Loaded %s backups", len(backups))
        self.backups = backups
        self.loaded_backups = True

    def _read_backups(self) -> dict[str, Backup]:
        """Read backups from disk."""
        backups: dict[str, Backup] = {}
        for backup_path in self.backup_dir.glob("*.tar"):
            try:
                with tarfile.open(backup_path, "r:", bufsize=BUF_SIZE) as backup_file:
                    if data_file := backup_file.extractfile("./backup.json"):
                        data = json_loads_object(data_file.read())
                        backup = Backup(
                            slug=cast(str, data["slug"]),
                            name=cast(str, data["name"]),
                            date=cast(str, data["date"]),
                            path=backup_path,
                            size=round(backup_path.stat().st_size / 1_048_576, 2),
                        )
                        backups[backup.slug] = backup
            except (OSError, TarError, json.JSONDecodeError, KeyError) as err:
                LOGGER.warning("Unable to read backup %s: %s", backup_path, err)
        return backups

    async def async_get_backups(self, **kwargs: Any) -> dict[str, Backup]:
        """Return backups."""
        if not self.loaded_backups:
            await self.load_backups()

        return self.backups

    async def async_get_backup(self, *, slug: str, **kwargs: Any) -> Backup | None:
        """Return a backup."""
        if not self.loaded_backups:
            await self.load_backups()

        if not (backup := self.backups.get(slug)):
            return None

        if not backup.path.exists():
            LOGGER.debug(
                (
                    "Removing tracked backup (%s) that does not exists on the expected"
                    " path %s"
                ),
                backup.slug,
                backup.path,
            )
            self.backups.pop(slug)
            return None

        return backup

    async def async_remove_backup(self, *, slug: str, **kwargs: Any) -> None:
        """Remove a backup."""
        if (backup := await self.async_get_backup(slug=slug)) is None:
            return

        await self.hass.async_add_executor_job(backup.path.unlink, True)
        LOGGER.debug("Removed backup located at %s", backup.path)
        self.backups.pop(slug)

    async def async_create_backup(self, **kwargs: Any) -> Backup:
        """Generate a backup."""
        if self.backing_up:
            raise HomeAssistantError("Backup already in progress")

        try:
            self.backing_up = True
            await self.async_pre_backup_actions()
            backup_name = f"Core {HAVERSION}"
            date_str = dt_util.now().isoformat()
            slug = _generate_slug(date_str, backup_name)

            backup_data = {
                "slug": slug,
                "name": backup_name,
                "date": date_str,
                "type": "partial",
                "folders": ["homeassistant"],
                "homeassistant": {"version": HAVERSION},
                "compressed": True,
            }
            tar_file_path = Path(self.backup_dir, f"{backup_data['slug']}.tar")
            size_in_bytes = await self.hass.async_add_executor_job(
                self._mkdir_and_generate_backup_contents,
                tar_file_path,
                backup_data,
            )
            backup = Backup(
                slug=slug,
                name=backup_name,
                date=date_str,
                path=tar_file_path,
                size=round(size_in_bytes / 1_048_576, 2),
            )
            if self.loaded_backups:
                self.backups[slug] = backup
            LOGGER.debug("Generated new backup with slug %s", slug)
            return backup
        finally:
            self.backing_up = False
            await self.async_post_backup_actions()

    def _mkdir_and_generate_backup_contents(
        self,
        tar_file_path: Path,
        backup_data: dict[str, Any],
    ) -> int:
        """Generate backup contents and return the size."""
        if not self.backup_dir.exists():
            LOGGER.debug("Creating backup directory")
            self.backup_dir.mkdir()

        outer_secure_tarfile = SecureTarFile(
            tar_file_path, "w", gzip=False, bufsize=BUF_SIZE
        )
        with outer_secure_tarfile as outer_secure_tarfile_tarfile:
            raw_bytes = json_bytes(backup_data)
            fileobj = io.BytesIO(raw_bytes)
            tar_info = tarfile.TarInfo(name="./backup.json")
            tar_info.size = len(raw_bytes)
            tar_info.mtime = int(time.time())
            outer_secure_tarfile_tarfile.addfile(tar_info, fileobj=fileobj)
            with outer_secure_tarfile.create_inner_tar(
                "./homeassistant.tar.gz", gzip=True
            ) as core_tar:
                atomic_contents_add(
                    tar_file=core_tar,
                    origin_path=Path(self.hass.config.path()),
                    excludes=EXCLUDE_FROM_BACKUP,
                    arcname="data",
                )

        return tar_file_path.stat().st_size


def _generate_slug(date: str, name: str) -> str:
    """Generate a backup slug."""
    return hashlib.sha1(f"{date} - {name}".lower().encode()).hexdigest()[:8]<|MERGE_RESOLUTION|>--- conflicted
+++ resolved
@@ -31,7 +31,7 @@
 
 BUF_SIZE = 2**20 * 4  # 4MB
 
-_T = TypeVar("_T")
+_BackupType = TypeVar("_BackupType")
 
 
 @dataclass(slots=True)
@@ -55,63 +55,18 @@
         """Perform operations after a backup finishes."""
 
 
-class BaseBackupManager(abc.ABC, Generic[_T]):
+class BaseBackupManager(abc.ABC, Generic[_BackupType]):
     """Define the format that backup managers can have."""
 
     def __init__(self, hass: HomeAssistant) -> None:
         """Initialize the backup manager."""
         self.hass = hass
-<<<<<<< HEAD
-        self.backups: dict[str, _T] = {}
         self.backing_up = False
-
-    async def async_post_backup_actions(self, **kwargs: Any) -> None:
-        """Post backup actions."""
-
-    async def async_pre_backup_actions(self, **kwargs: Any) -> None:
-        """Pre backup actions."""
-
-    @abc.abstractmethod
-    async def async_create_backup(self, **kwargs: Any) -> _T:
-        """Generate a backup."""
-
-    @abc.abstractmethod
-    async def async_get_backups(self, **kwargs: Any) -> dict[str, _T]:
-        """Get backups.
-
-        Return a dictionary of Backup instances keyed by their slug.
-        """
-
-    @abc.abstractmethod
-    async def async_get_backup(self, *, slug: str, **kwargs: Any) -> _T | None:
-        """Get a backup."""
-
-    @abc.abstractmethod
-    async def async_remove_backup(self, *, slug: str, **kwargs: Any) -> None:
-        """Remove a backup."""
-
-    @abc.abstractmethod
-    async def async_sync_backup(self, *, backup: _T, **kwargs: Any) -> None:
-        """Sync a backup."""
-
-
-class BackupManager(BaseBackupManager[Backup]):
-    """Backup manager for the Backup integration."""
-
-    def __init__(self, hass: HomeAssistant) -> None:
-        """Initialize the backup manager."""
-        super().__init__(hass=hass)
-        self.backup_dir = Path(hass.config.path("backups"))
+        self.backups: dict[str, _BackupType] = {}
+        self.loaded_platforms = False
         self.platforms: dict[str, BackupPlatformProtocol] = {}
         self.sync_agents: dict[str, BackupSyncAgent] = {}
         self.syncing = False
-        self.loaded_backups = False
-=======
-        self.backing_up = False
-        self.backups: dict[str, Backup] = {}
->>>>>>> 866f1e70
-        self.loaded_platforms = False
-        self.platforms: dict[str, BackupPlatformProtocol] = {}
 
     @callback
     def _add_platform_pre_post_handlers(
@@ -175,7 +130,59 @@
             if isinstance(result, Exception):
                 raise result
 
-<<<<<<< HEAD
+    async def load_platforms(self) -> None:
+        """Load backup platforms."""
+        if self.loaded_platforms:
+            return
+        await integration_platform.async_process_integration_platforms(
+            self.hass,
+            DOMAIN,
+            self._add_platform_pre_post_handlers,
+            wait_for_platforms=True,
+        )
+        await integration_platform.async_process_integration_platforms(
+            self.hass,
+            DOMAIN,
+            self._async_add_platform_agents,
+            wait_for_platforms=True,
+        )
+        LOGGER.debug("Loaded %s platforms", len(self.platforms))
+        LOGGER.debug("Loaded %s agents", len(self.sync_agents))
+        self.loaded_platforms = True
+
+    @abc.abstractmethod
+    async def async_create_backup(self, **kwargs: Any) -> _BackupType:
+        """Generate a backup."""
+
+    @abc.abstractmethod
+    async def async_get_backups(self, **kwargs: Any) -> dict[str, _BackupType]:
+        """Get backups.
+
+        Return a dictionary of Backup instances keyed by their slug.
+        """
+
+    @abc.abstractmethod
+    async def async_get_backup(self, *, slug: str, **kwargs: Any) -> _BackupType | None:
+        """Get a backup."""
+
+    @abc.abstractmethod
+    async def async_remove_backup(self, *, slug: str, **kwargs: Any) -> None:
+        """Remove a backup."""
+
+    @abc.abstractmethod
+    async def async_sync_backup(self, *, backup: _BackupType, **kwargs: Any) -> None:
+        """Sync a backup."""
+
+
+class BackupManager(BaseBackupManager[Backup]):
+    """Backup manager for the Backup integration."""
+
+    def __init__(self, hass: HomeAssistant) -> None:
+        """Initialize the backup manager."""
+        super().__init__(hass=hass)
+        self.backup_dir = Path(hass.config.path("backups"))
+        self.loaded_backups = False
+
     async def async_sync_backup(self, *, backup: Backup, **kwargs: Any) -> None:
         """Sync a backup."""
         await self.load_platforms()
@@ -209,64 +216,6 @@
         """Load data of stored backup files."""
         backups = await self.hass.async_add_executor_job(self._read_backups)
         LOGGER.debug("Loaded %s local backups", len(backups))
-        self.backups = backups
-        self.loaded_backups = True
-
-=======
->>>>>>> 866f1e70
-    async def load_platforms(self) -> None:
-        """Load backup platforms."""
-        if self.loaded_platforms:
-            return
-        await integration_platform.async_process_integration_platforms(
-            self.hass,
-            DOMAIN,
-            self._add_platform_pre_post_handlers,
-            wait_for_platforms=True,
-        )
-        await integration_platform.async_process_integration_platforms(
-            self.hass,
-            DOMAIN,
-            self._async_add_platform_agents,
-            wait_for_platforms=True,
-        )
-        LOGGER.debug("Loaded %s platforms", len(self.platforms))
-        LOGGER.debug("Loaded %s agents", len(self.sync_agents))
-        self.loaded_platforms = True
-
-    @abc.abstractmethod
-    async def async_create_backup(self, **kwargs: Any) -> Backup:
-        """Generate a backup."""
-
-    @abc.abstractmethod
-    async def async_get_backups(self, **kwargs: Any) -> dict[str, Backup]:
-        """Get backups.
-
-        Return a dictionary of Backup instances keyed by their slug.
-        """
-
-    @abc.abstractmethod
-    async def async_get_backup(self, *, slug: str, **kwargs: Any) -> Backup | None:
-        """Get a backup."""
-
-    @abc.abstractmethod
-    async def async_remove_backup(self, *, slug: str, **kwargs: Any) -> None:
-        """Remove a backup."""
-
-
-class BackupManager(BaseBackupManager):
-    """Backup manager for the Backup integration."""
-
-    def __init__(self, hass: HomeAssistant) -> None:
-        """Initialize the backup manager."""
-        super().__init__(hass=hass)
-        self.backup_dir = Path(hass.config.path("backups"))
-        self.loaded_backups = False
-
-    async def load_backups(self) -> None:
-        """Load data of stored backup files."""
-        backups = await self.hass.async_add_executor_job(self._read_backups)
-        LOGGER.debug("Loaded %s backups", len(backups))
         self.backups = backups
         self.loaded_backups = True
 
